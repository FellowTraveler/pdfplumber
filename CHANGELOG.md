--- conflicted
+++ resolved
@@ -4,21 +4,15 @@
 
 ## [0.10.4] - [Unreleased]
 
-<<<<<<< HEAD
-=======
 ### Added
 
 - Add "gswin64c" as another possible Ghostscript executable in `repair.py` (h/t @echedey-ls). ([#1032](https://github.com/jsvine/pdfplumber/issues/1030))
 
->>>>>>> 0c7a279a
 ### Fixed
 
 - Fix `Page.get_textmap` caching to allow for `extra_attrs=[...]`, by preconverting list kwargs to tuples. ([#1030](https://github.com/jsvine/pdfplumber/issues/1030))
 
-<<<<<<< HEAD
-=======
-
->>>>>>> 0c7a279a
+
 ## [0.10.3] - 2023-10-26
 
 ### Added
